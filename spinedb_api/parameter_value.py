--- conflicted
+++ resolved
@@ -143,6 +143,7 @@
     """
     if database_value is None:
         return None
+    database_value = str(database_value, "UTF8")
     transform_instructions = None
     if database_value.startswith(TRANSFORM_TAG):
         transform_instructions, _, database_value = database_value[1:].partition(TRANSFORM_TAG)
@@ -150,16 +151,8 @@
         parsed = json.loads(database_value)
     except JSONDecodeError as err:
         raise ParameterValueFormatError(f"Could not decode the value: {err}")
-<<<<<<< HEAD
-    if isinstance(value, dict):
-        return from_dict(value, value_type=value_type)
-    if isinstance(value, bool):
-        return value
-    if isinstance(value, Number):
-        return float(value)
-=======
     if isinstance(parsed, dict):
-        value = from_dict(parsed)
+        value = from_dict(parsed, value_type=value_type)
     elif isinstance(parsed, bool):
         value = parsed
     elif isinstance(parsed, Number):
@@ -167,8 +160,7 @@
     else:
         value = parsed
     if transform_instructions:
-        return _transform(value, transform_instructions)
->>>>>>> 13d01f96
+        return transform(value, transform_instructions)
     return value
 
 
