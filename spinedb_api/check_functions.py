######################################################################################################################
# Copyright (C) 2017 - 2019 Spine project consortium
# This file is part of Spine Database API.
# Spine Database API is free software: you can redistribute it and/or modify it under the terms of the GNU Lesser
# General Public License as published by the Free Software Foundation, either version 3 of the License, or (at your
# option) any later version. This program is distributed in the hope that it will be useful, but WITHOUT ANY WARRANTY;
# without even the implied warranty of MERCHANTABILITY or FITNESS FOR A PARTICULAR PURPOSE. See the GNU Lesser General
# Public License for more details. You should have received a copy of the GNU Lesser General Public License along with
# this program. If not, see <http://www.gnu.org/licenses/>.
######################################################################################################################

"""Functions for checking whether inserting data into a Spine database leads
to the violation of integrity constraints.

:author: Manuel Marin (KTH)
:date:   4.6.2019
"""

from .parameter_value import from_database, ParameterValueFormatError
from .exception import SpineIntegrityError

# NOTE: We parse each parameter value or default value before accepting it. Is it too much?


def check_alternative(item, current_items):
    try:
        name = item["name"]
    except KeyError:
        raise SpineIntegrityError("Missing alternative name.")
    if name in current_items:
        raise SpineIntegrityError(f"There can't be more than one alternative called '{name}'.", id=current_items[name])


def check_scenario(item, current_items):
    try:
        name = item["name"]
    except KeyError:
        raise SpineIntegrityError("Missing scenario name.")
    if name in current_items:
        raise SpineIntegrityError(f"There can't be more than one scenario called '{name}'.", id=current_items[name])


def check_scenario_alternative(item, scenario_alternatives, scenarios, alternatives):
    try:
        scen_id = item["scenario_id"]
    except KeyError:
        raise SpineIntegrityError("Missing scenario identifier.")
    try:
        alt_id = item["alternative_id"]
    except KeyError:
        raise SpineIntegrityError("Missing alternative identifier.")
    try:
        rank = item["rank"]
    except KeyError:
        raise SpineIntegrityError("Missing scenario alternative rank.")
    if scen_id not in scenarios:
        raise SpineIntegrityError("Scenario not found.")
    if alt_id not in alternatives:
        raise SpineIntegrityError("Alternative not found.")
    if scen_id in scenario_alternatives:
        if any(sa["alternative_id"] == alt_id for sa in scenario_alternatives[scen_id]):
            raise SpineIntegrityError("Alternative already exists in scenario alternatives.")
        if any(sa["rank"] == rank for sa in scenario_alternatives[scen_id]):
            raise SpineIntegrityError(f"Rank {rank} already exists in scenario alteratives.")


def check_object_class(item, current_items, object_class_type):
    """Check whether the insertion of an object class item
    results in the violation of an integrity constraint.

    :param dict item: An object class item to be checked.
    :param dict current_items: A dictionary mapping names to ids of object classes already in the database.

    :raises SpineIntegrityError: if the insertion of the item violates an integrity constraint.
    """
    try:
        name = item["name"]
    except KeyError:
        raise SpineIntegrityError("Missing object class name.")
    if not name:
        raise SpineIntegrityError(f"Name '{name}' is not valid")
    if "type_id" in item and item["type_id"] != object_class_type:
        raise SpineIntegrityError("Object class '{}' must have correct type_id.".format(name), id=current_items[name])
    if name in current_items:
        raise SpineIntegrityError(
            "There can't be more than one object class called '{}'.".format(name), id=current_items[name]
        )


def check_object(item, current_items, object_class_ids, object_entity_type):
    """Check whether the insertion of an object item
    results in the violation of an integrity constraint.

    :param dict item: An object item to be checked.
    :param dict current_items: A dictionary mapping tuples (class_id, name) to ids of objects
        already in the database.
    :param list object_class_ids: A list of object class ids in the database.

    :raises SpineIntegrityError: if the insertion of the item violates an integrity constraint.
    """
    try:
        class_id = item["class_id"]
    except KeyError:
        raise SpineIntegrityError("Missing object class identifier.")
    if class_id not in object_class_ids:
        raise SpineIntegrityError("Object class not found.")
    try:
        name = item["name"]
    except KeyError:
        raise SpineIntegrityError("Missing object name.")
    if not name:
        raise SpineIntegrityError(f"Name '{name}' is not valid")
    if "type_id" in item and item["type_id"] != object_entity_type:
        raise SpineIntegrityError("Object '{}' must have correct type_id.".format(name), id=current_items[name])
    if (class_id, name) in current_items:
        raise SpineIntegrityError(
            "There's already an object called '{}' in the same class.".format(name), id=current_items[class_id, name]
        )


def check_wide_relationship_class(wide_item, current_items, object_class_ids, relationship_class_type):
    """Check whether the insertion of a relationship class item
    results in the violation of an integrity constraint.

    :param dict wide_item: A wide relationship class item to be checked.
    :param dict current_items: A dictionary mapping names to ids of relationship classes
        already in the database.
    :param list object_class_ids: A list of object class ids in the database.

    :raises SpineIntegrityError: if the insertion of the item violates an integrity constraint.
    """
    try:
        given_object_class_id_list = wide_item["object_class_id_list"]
    except KeyError:
        raise SpineIntegrityError("Missing object class identifiers.")
    if not given_object_class_id_list:
        raise SpineIntegrityError("At least one object class is needed.")
    if not all([id in object_class_ids for id in given_object_class_id_list]):
        raise SpineIntegrityError("Object class not found.")
    try:
        name = wide_item["name"]
    except KeyError:
        raise SpineIntegrityError("Missing relationship class name.")
    if not name:
        raise SpineIntegrityError(f"Name '{name}' is not valid")
    if "type_id" in wide_item and wide_item["type_id"] != relationship_class_type:
        raise SpineIntegrityError(
            "Relationship class '{}' must have correct type_id .".format(name), id=current_items[name]
        )
    if name in current_items:
        raise SpineIntegrityError(
            "There can't be more than one relationship class called '{}'.".format(name), id=current_items[name]
        )


def check_wide_relationship(
    wide_item, current_items_by_name, current_items_by_obj_lst, relationship_classes, objects, relationship_entity_type
):
    """Check whether the insertion of a relationship item
    results in the violation of an integrity constraint.

    :param dict wide_item: A wide relationship item to be checked.
    :param dict current_items_by_name: A dictionary mapping tuples (class_id, name) to ids of relationships
        already in the database.
    :param dict current_items_by_obj_lst: A dictionary mapping tuples (class_id, object_name_list) to ids of
        relationships already in the database.
    :param dict relationship_classes: A dictionary of wide relationship class items in the database keyed by id.
    :param dict objects: A dictionary of object items in the database keyed by id.

    :raises SpineIntegrityError: if the insertion of the item violates an integrity constraint.
    """

    try:
        name = wide_item["name"]
    except KeyError:
        raise SpineIntegrityError("Missing relationship name.")
    if not name:
        raise SpineIntegrityError(f"Name '{name}' is not valid")
    try:
        class_id = wide_item["class_id"]
    except KeyError:
        raise SpineIntegrityError("Missing relationship class identifier.")
    if "type_id" in wide_item and wide_item["type_id"] != relationship_entity_type:
        raise SpineIntegrityError(
            "Relationship '{}' must have correct type_id .".format(name), id=current_items_by_name[class_id, name]
        )
    if (class_id, name) in current_items_by_name:
        raise SpineIntegrityError(
            "There's already a relationship called '{}' in the same class.".format(name),
            id=current_items_by_name[class_id, name],
        )
    try:
        object_class_id_list = relationship_classes[class_id]["object_class_id_list"]
    except KeyError:
        raise SpineIntegrityError("Relationship class not found.")
    try:
        object_id_list = wide_item["object_id_list"]
    except KeyError:
        raise SpineIntegrityError("Missing object identifier.")
    try:
        given_object_class_id_list = [objects[id]["class_id"] for id in object_id_list]
    except KeyError as e:
        raise SpineIntegrityError("Object id '{}' not found.".format(e))
    if given_object_class_id_list != object_class_id_list:
        object_name_list = [objects[id]["name"] for id in object_id_list]
        relationship_class_name = relationship_classes[class_id]["name"]
        raise SpineIntegrityError(
            "Incorrect objects '{}' for relationship class '{}'.".format(object_name_list, relationship_class_name)
        )
    join_object_id_list = ",".join([str(x) for x in object_id_list])
    if (class_id, join_object_id_list) in current_items_by_obj_lst:
        object_name_list = [objects[id]["name"] for id in object_id_list]
        relationship_class_name = relationship_classes[class_id]["name"]
        raise SpineIntegrityError(
            "There's already a relationship between objects {} in class {}.".format(
                object_name_list, relationship_class_name
            ),
            id=current_items_by_obj_lst[class_id, join_object_id_list],
        )


def check_parameter_definition(
    item, current_obj_items, current_rel_items, object_class_names, relationship_class_names, parameter_value_lists
):
    """Check whether the insertion of a parameter definition item
    results in the violation of an integrity constraint.

    :param dict item: A parameter definition item to be checked.
    :param dict current_obj_items: A dictionary mapping tuples (object_class_id, name) to ids
        of object parameter definitions already in the database.
    :param dict current_rel_items: A dictionary mapping tuples (relationship_class_id, name) to ids
        of relationship parameter definitions already in the database.
    :param dict object_class_names: A dictionary of object class names in the database keyed by id.
    :param dict relationship_class_names: A dictionary of relationship class names in the database
        keyed by id.
    :param dict parameter_value_lists: A dictionary of value-lists in the database keyed by id.

    :raises SpineIntegrityError: if the insertion of the item violates an integrity constraint.
    """
    object_class_id = item.get("object_class_id", None)
    relationship_class_id = item.get("relationship_class_id", None)
    name = item.get("name")
    if not name:
        raise SpineIntegrityError("Missing parameter name.")
    if object_class_id and relationship_class_id:
        try:
            object_class_name = object_class_names[object_class_id]
        except KeyError:
            object_class_name = "id " + object_class_id
        try:
            relationship_class_name = relationship_class_names[relationship_class_id]
        except KeyError:
            relationship_class_name = "id " + relationship_class_id
        raise SpineIntegrityError(
            "Can't associate a parameter to both object class '{}' and relationship class '{}'.".format(
                object_class_name, relationship_class_name
            )
        )
    if object_class_id:
        if object_class_id not in object_class_names:
            raise SpineIntegrityError("Object class not found.")
        if (object_class_id, name) in current_obj_items:
            raise SpineIntegrityError(
                "There's already a parameter called '{}' in this class.".format(name),
                id=current_obj_items[object_class_id, name],
            )
    elif relationship_class_id:
        if relationship_class_id not in relationship_class_names:
            raise SpineIntegrityError("Relationship class not found.")
        if (relationship_class_id, name) in current_rel_items:
            raise SpineIntegrityError(
                "There's already a parameter called '{}' in this class.".format(name),
                id=current_rel_items[relationship_class_id, name],
            )
    else:
        raise SpineIntegrityError("Missing object class or relationship class identifier.")
    parameter_value_list_id = item.get("parameter_value_list_id")
    if parameter_value_list_id is not None and parameter_value_list_id not in parameter_value_lists:
        raise SpineIntegrityError("Invalid parameter value list.")
    default_value = item.get("default_value")
    try:
        _ = from_database(default_value)
    except ParameterValueFormatError as err:
        raise SpineIntegrityError("Invalid default value '{}': {}".format(default_value, err))


def check_parameter_value(
    item,
    current_obj_items,
    current_rel_items,
    parameter_definitions,
    objects,
    relationships,
    parameter_value_lists,
    alternatives,
):
    """Check whether the insertion of a parameter value item
    results in the violation of an integrity constraint.

    :param dict item: A parameter value item to be checked.
    :param dict current_obj_items: A dictionary mapping tuples (object_id, parameter_definition_id) to ids of
        object parameter values already in the database.
    :param dict current_rel_items: A dictionary mapping tuples (relationship_id, parameter_definition_id) to ids
        of relationship parameter values already in the database.
    :param dict parameter_definitions: A dictionary of parameter definition items in the database keyed by id.
    :param dict objects: A dictionary of object items already in the database keyed by id.
    :param dict relationships: A dictionary of relationship items in the database keyed by id.
    :param dict parameter_value_lists: A dictionary of value-lists in the database keyed by id.

    :raises SpineIntegrityError: if the insertion of the item violates an integrity constraint.
    """
    try:
        parameter_definition_id = item["parameter_definition_id"]
    except KeyError:
        raise SpineIntegrityError("Missing parameter identifier.")
    try:
        parameter_definition = parameter_definitions[parameter_definition_id]
    except KeyError:
        raise SpineIntegrityError("Parameter not found.")
    value = item.get("value")
<<<<<<< HEAD
    alt_id = item.get("alternative_id")
    if alt_id not in alternatives:
        raise SpineIntegrityError("Alternative not found.")
=======
    try:
        _ = from_database(value)
    except ParameterValueFormatError as err:
        raise SpineIntegrityError("Invalid value '{}': {}".format(value, err))
>>>>>>> 57de5bb1
    if value is not None:
        parameter_value_list_id = parameter_definition["parameter_value_list_id"]
        value_list = parameter_value_lists.get(parameter_value_list_id)
        if value_list is not None:
            value_list = value_list.split(",")
            if value not in value_list:
                valid_values = ", ".join(value_list)
                raise SpineIntegrityError(
                    "The value '{}' is not a valid value for parameter '{}' (valid values are: {})".format(
                        value, parameter_definition["name"], valid_values
                    )
                )
    object_id = item.get("object_id", None)
    relationship_id = item.get("relationship_id", None)
    if object_id and relationship_id:
        try:
            object_name = objects[object_id]["name"]
        except KeyError:
            object_name = "object id " + object_id
        try:
            relationship_name = relationships[relationship_id]["name"]
        except KeyError:
            relationship_name = "relationship id " + relationship_id
        raise SpineIntegrityError(
            "Can't associate a parameter value to both object '{}' and relationship '{}'.".format(
                object_name, relationship_name
            )
        )
    if object_id:
        try:
            object_class_id = objects[object_id]["class_id"]
        except KeyError:
            raise SpineIntegrityError("Object not found")
        if object_class_id != parameter_definition["object_class_id"]:
            object_name = objects[object_id]["name"]
            parameter_name = parameter_definition["name"]
            raise SpineIntegrityError("Incorrect object '{}' for parameter '{}'.".format(object_name, parameter_name))
        if (object_id, parameter_definition_id, alt_id) in current_obj_items:
            object_name = objects[object_id]["name"]
            parameter_name = parameter_definition["name"]
            raise SpineIntegrityError(
                "The value of parameter '{}' for object '{}' is already specified.".format(parameter_name, object_name),
                id=current_obj_items[object_id, parameter_definition_id, alt_id],
            )
    elif relationship_id:
        try:
            relationship_class_id = relationships[relationship_id]["class_id"]
        except KeyError:
            raise SpineIntegrityError("Relationship not found")
        if relationship_class_id != parameter_definition["relationship_class_id"]:
            relationship_name = relationships[relationship_id]["name"]
            parameter_name = parameter_definition["name"]
            raise SpineIntegrityError(
                "Incorrect relationship '{}' for parameter '{}'.".format(relationship_name, parameter_name)
            )
        if (relationship_id, parameter_definition_id, alt_id) in current_rel_items:
            relationship_name = relationships[relationship_id]["name"]
            parameter_name = parameter_definition["name"]
            raise SpineIntegrityError(
                "The value of parameter '{}' for relationship '{}' is already specified.".format(
                    parameter_name, relationship_name
                ),
                id=current_rel_items[relationship_id, parameter_definition_id],
            )
    else:
        raise SpineIntegrityError("Missing object or relationship identifier.")


def check_parameter_tag(item, current_items):
    """Check whether the insertion of a parameter tag item
    results in the violation of an integrity constraint.

    :param dict item: A parameter tag item to be checked.
    :param dict current_items: A dictionary mapping tags to ids of parameter tags already in the database.

    :raises SpineIntegrityError: if the insertion of the item violates an integrity constraint.
    """
    try:
        tag = item["tag"]
    except KeyError:
        raise SpineIntegrityError("Missing parameter tag.")
    if not tag:
        raise SpineIntegrityError(f"Tag '{tag}' is not valid")
    if tag in current_items:
        raise SpineIntegrityError("There can't be more than one '{}' tag.".format(tag), id=current_items[tag])


def check_parameter_definition_tag(item, current_items, parameter_names, parameter_tags):
    """Check whether the insertion of a parameter tag item
    results in the violation of an integrity constraint.

    :param dict item: A parameter tag item to be checked.
    :param dict current_items: A dictionary mapping tuples (parameter_definition_id, parameter_tag_id) to ids of
        parameter tags already in the database.
    :param dict parameter_names: A dictionary of parameter definition names in the database keyed by id.
    :param dict parameter_tags: A dictionary of parameter tags in the database keyed by id.

    :raises SpineIntegrityError: if the insertion of the item violates an integrity constraint.
    """
    try:
        parameter_definition_id = item["parameter_definition_id"]
    except KeyError:
        raise SpineIntegrityError("Missing parameter definition identifier.")
    try:
        parameter_tag_id = item["parameter_tag_id"]
    except KeyError:
        raise SpineIntegrityError("Missing parameter tag identifier.")
    try:
        parameter_name = parameter_names[parameter_definition_id]
    except KeyError:
        raise SpineIntegrityError("Parameter definition not found.")
    try:
        tag = parameter_tags[parameter_tag_id]
    except KeyError:
        raise SpineIntegrityError("Parameter tag not found.")
    if (parameter_definition_id, parameter_tag_id) in current_items:
        raise SpineIntegrityError(
            "Parameter '{0}' already has the tag '{1}'.".format(parameter_name, tag),
            id=current_items[parameter_definition_id, parameter_tag_id],
        )


def check_wide_parameter_value_list(wide_item, current_items):
    """Check whether the insertion of a parameter value-list item
    results in the violation of an integrity constraint.

    :param dict wide_item: A wide parameter value-list item to be checked.
    :param dict current_items: A dictionary mapping names to ids of parameter value-lists
        already in the database.

    :raises SpineIntegrityError: if the insertion of the item violates an integrity constraint.
    """
    try:
        name = wide_item["name"]
    except KeyError:
        raise SpineIntegrityError("Missing parameter value list name.")
    if name in current_items:
        raise SpineIntegrityError(
            "There can't be more than one parameter value_list called '{}'.".format(name), id=current_items[name]
        )
    try:
        value_list = wide_item["value_list"]
    except KeyError:
        raise SpineIntegrityError("Missing list of values.")
    if len(value_list) != len(set(value_list)):
        raise SpineIntegrityError("Values must be unique.")
    for value in value_list:
        try:
            _ = from_database(value)
        except ParameterValueFormatError as err:
            raise SpineIntegrityError("Invalid value '{}': {}".format(value, err))<|MERGE_RESOLUTION|>--- conflicted
+++ resolved
@@ -318,16 +318,13 @@
     except KeyError:
         raise SpineIntegrityError("Parameter not found.")
     value = item.get("value")
-<<<<<<< HEAD
     alt_id = item.get("alternative_id")
     if alt_id not in alternatives:
         raise SpineIntegrityError("Alternative not found.")
-=======
     try:
         _ = from_database(value)
     except ParameterValueFormatError as err:
         raise SpineIntegrityError("Invalid value '{}': {}".format(value, err))
->>>>>>> 57de5bb1
     if value is not None:
         parameter_value_list_id = parameter_definition["parameter_value_list_id"]
         value_list = parameter_value_lists.get(parameter_value_list_id)
