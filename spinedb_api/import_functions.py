--- conflicted
+++ resolved
@@ -647,14 +647,12 @@
     to_add = []
     to_update = []
     checked = set()
+    alt_id = 1
     for class_name, object_name, parameter_name, value in data:
         oc_id = object_class_ids.get(class_name, None)
         o_id = object_ids.get((object_name, oc_id), None)
         p_id = parameter_ids.get((parameter_name, oc_id), None)
-<<<<<<< HEAD
-        alt_id = 1
-=======
-        checked_key = (o_id, p_id)
+        checked_key = (o_id, p_id, alt_id)
         if checked_key in checked:
             error_log.append(
                 ImportErrorLogItem(
@@ -668,7 +666,6 @@
                 )
             )
             continue
->>>>>>> 1a01bdc5
         item = {
             "parameter_definition_id": p_id,
             "entity_class_id": oc_id,
@@ -691,25 +688,7 @@
             continue
         finally:
             if pv_id is not None:
-<<<<<<< HEAD
                 parameter_value_ids[o_id, p_id, alt_id] = pv_id
-        checked_key = (o_id, p_id)
-        if checked_key in checked:
-            error_log.append(
-                ImportErrorLogItem(
-                    msg="Could not import parameter value for '{0}', class '{1}', parameter '{2}': {3}".format(
-                        object_name,
-                        class_name,
-                        parameter_name,
-                        "Duplicate parameter value, only first value will be considered.",
-                    ),
-                    db_type="parameter value",
-                )
-            )
-            continue
-=======
-                parameter_value_ids[o_id, p_id] = pv_id
->>>>>>> 1a01bdc5
         checked.add(checked_key)
         if pv_id is not None:
             to_update.append({"id": pv_id, "value": item["value"]})
@@ -773,10 +752,8 @@
             o_ids = tuple(None for _ in object_names)
         r_id = relationship_ids.get((rc_id, o_ids), None)
         p_id = parameter_ids.get((rc_id, parameter_name), None)
-<<<<<<< HEAD
         alt_id = 1
-=======
-        checked_key = (r_id, p_id)
+        checked_key = (r_id, p_id, alt_id)
         if checked_key in checked:
             error_log.append(
                 ImportErrorLogItem(
@@ -790,7 +767,6 @@
                 )
             )
             continue
->>>>>>> 1a01bdc5
         item = {
             "parameter_definition_id": p_id,
             "entity_class_id": rc_id,
@@ -815,25 +791,7 @@
             continue
         finally:
             if pv_id is not None:
-<<<<<<< HEAD
                 parameter_value_ids[r_id, p_id, alt_id] = pv_id
-        checked_key = (r_id, p_id)
-        if checked_key in checked:
-            error_log.append(
-                ImportErrorLogItem(
-                    msg="Could not import parameter value for '{0}', class '{1}', parameter '{2}': {3}".format(
-                        object_names,
-                        class_name,
-                        parameter_name,
-                        "Duplicate parameter value, only first value will be considered.",
-                    ),
-                    db_type="parameter value",
-                )
-            )
-            continue
-=======
-                parameter_value_ids[r_id, p_id] = pv_id
->>>>>>> 1a01bdc5
         checked.add(checked_key)
         if pv_id is not None:
             to_update.append({"id": pv_id, "value": item["value"]})
