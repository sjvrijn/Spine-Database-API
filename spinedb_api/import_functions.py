--- conflicted
+++ resolved
@@ -663,55 +663,18 @@
     updated = db_map._update_parameter_values(*to_update)
     return len(added) + len(updated), error_log
 
-<<<<<<< HEAD
-    object_class_dict = {x.name: x.id for x in db_map.query(db_map.object_class_sq)}
-    object_parameter_values = {
-        (x.object_id, x.parameter_id): x.id for x in db_map.query(db_map.object_parameter_value_sq)
-    }
-    parameter_dict = {
-        x.id: {
-            "name": x.name,
-            "entity_class_id": x.entity_class_id,
-            "parameter_value_list_id": x.parameter_value_list_id,
-        }
-        for x in db_map.query(db_map.parameter_definition_sq)
-    }
-    object_dict = {x.id: {"class_id": x.class_id, "name": x.name} for x in db_map.query(db_map.object_sq)}
-    parameter_value_list_dict = {x.id: x.value_list for x in db_map.query(db_map.wide_parameter_value_list_sq)}
-    existing_objects = {(o["name"], o["class_id"]): o_id for o_id, o in object_dict.items()}
-    existing_parameters = {(p["name"], p["entity_class_id"]): p_id for p_id, p in parameter_dict.items()}
-    alternatives = set(a.id for a in db_map.query(db_map.alternative_sq))
-    error_log = []
-    new_values = []
-    update_values = []
-    checked_new_values = set()
-    alt_id = 1
-    for object_class, object_name, param_name, value in data:
-        # get ids
-        oc_id = object_class_dict.get(object_class, None)
-        o_id = existing_objects.get((object_name, oc_id), None)
-        p_id = existing_parameters.get((param_name, oc_id), None)
-        pv_id = object_parameter_values.get((o_id, p_id), None)
-        new_value = {
-            "parameter_definition_id": p_id,
-            "entity_id": o_id,
-            "value": to_database(value),
-            "alternative_id": alt_id,
-        }
-        if pv_id is not None:
-            # existing value
-            new_value.update({"id": pv_id})
-=======
->>>>>>> cc31d0a7
 
 def _get_object_parameter_values_for_import(db_map, data):
     object_class_ids = {x.name: x.id for x in db_map.query(db_map.object_class_sq)}
-    parameter_value_ids = {(x.object_id, x.parameter_id): x.id for x in db_map.query(db_map.object_parameter_value_sq)}
+    parameter_value_ids = {
+        (x.object_id, x.parameter_id, x.alternative_id): x.id for x in db_map.query(db_map.object_parameter_value_sq)
+    }
     parameters = {x.id: x._asdict() for x in db_map.query(db_map.parameter_definition_sq)}
     objects = {x.id: {"class_id": x.class_id, "name": x.name} for x in db_map.query(db_map.object_sq)}
     parameter_value_lists = {x.id: x.value_list for x in db_map.query(db_map.wide_parameter_value_list_sq)}
     object_ids = {(o["name"], o["class_id"]): o_id for o_id, o in objects.items()}
     parameter_ids = {(p["name"], p["entity_class_id"]): p_id for p_id, p in parameters.items()}
+    alternatives = set(a.id for a in db_map.query(db_map.alternative_sq))
     error_log = []
     to_add = []
     to_update = []
@@ -720,24 +683,17 @@
         oc_id = object_class_ids.get(class_name, None)
         o_id = object_ids.get((object_name, oc_id), None)
         p_id = parameter_ids.get((parameter_name, oc_id), None)
+        alt_id = 1
         item = {
             "parameter_definition_id": p_id,
             "entity_class_id": oc_id,
             "entity_id": o_id,
             "value": to_database(value),
+            "alternative_id": alt_id,
         }
-        pv_id = parameter_value_ids.pop((o_id, p_id), None)
+        pv_id = parameter_value_ids.pop((o_id, p_id, alt_id), None)
         try:
-<<<<<<< HEAD
-            # check integrity
-            object_parameter_values.pop((o_id, p_id), None)
-            check_parameter_value(
-                new_value, object_parameter_values, parameter_dict, object_dict, parameter_value_list_dict, alternatives
-            )
-            new_value["entity_class_id"] = oc_id
-=======
-            check_parameter_value(item, parameter_value_ids, parameters, objects, parameter_value_lists)
->>>>>>> cc31d0a7
+            check_parameter_value(item, parameter_value_ids, parameters, objects, parameter_value_lists, alternatives)
         except SpineIntegrityError as e:
             error_log.append(
                 ImportErrorLogItem(
@@ -750,7 +706,7 @@
             continue
         finally:
             if pv_id is not None:
-                parameter_value_ids[o_id, p_id] = pv_id
+                parameter_value_ids[o_id, p_id, alt_id] = pv_id
         checked_key = (o_id, p_id)
         if checked_key in checked:
             error_log.append(
@@ -800,75 +756,21 @@
         x.id: [int(id_) for id_ in x.object_class_id_list.split(",")]
         for x in db_map.query(db_map.wide_relationship_class_sq)
     }
-<<<<<<< HEAD
-
-    relationship_parameter_values = {
+    parameter_value_ids = {
         (x.relationship_id, x.parameter_id, x.alternative_id): x.id
         for x in db_map.query(db_map.relationship_parameter_value_sq)
-=======
-    parameter_value_ids = {
-        (x.relationship_id, x.parameter_id): x.id for x in db_map.query(db_map.relationship_parameter_value_sq)
->>>>>>> cc31d0a7
     }
     parameters = {x.id: x._asdict() for x in db_map.query(db_map.parameter_definition_sq)}
     relationships = {
         x.id: {"class_id": x.class_id, "name": x.name, "object_id_list": [int(i) for i in x.object_id_list.split(",")]}
         for x in db_map.query(db_map.wide_relationship_sq)
     }
-<<<<<<< HEAD
-    parameter_value_list_dict = {x.id: x.value_list for x in db_map.query(db_map.wide_parameter_value_list_sq)}
-    existing_objects = {(o["name"], o["class_id"]): o_id for o_id, o in object_dict.items()}
-    existing_parameters = {(p["name"], p["entity_class_id"]): p_id for p_id, p in parameter_dict.items()}
-    existing_relationship_classes = {oc.name: oc.id for oc in db_map.query(db_map.wide_relationship_class_sq)}
-    existing_relationships = {
-        (r["class_id"], tuple(r["object_id_list"])): r_id for r_id, r in relationship_dict.items()
-    }
-    alternatives = set(a.id for a in db_map.query(db_map.alternative_sq))
-
-    error_log = []
-    new_values = []
-    update_values = []
-    checked_new_values = set()
-    alt_id = 1
-    for class_name, object_names, param_name, value in data:
-        rc_id = existing_relationship_classes.get(class_name, None)
-        rc_oc_id = relationship_class_dict.get(rc_id, {"object_class_id_list": []})["object_class_id_list"]
-        if len(object_names) == len(rc_oc_id):
-            o_ids = tuple(existing_objects.get((n, rc_oc_id[i]), None) for i, n in enumerate(object_names))
-        else:
-            o_ids = tuple(None for n in object_names)
-        rel_key = (rc_id, o_ids)
-        r_id = existing_relationships.get(rel_key, None)
-        p_id = existing_parameters.get((param_name, rc_id), None)
-        pv_id = relationship_parameter_values.get((r_id, p_id, alt_id), None)
-        new_value = {
-            "parameter_definition_id": p_id,
-            "entity_id": r_id,
-            "value": to_database(value),
-            "alternative_id": alt_id,
-        }
-        if pv_id is not None:
-            # existing value
-            new_value.update({"id": pv_id})
-
-        try:
-            # check integrity
-            relationship_parameter_values.pop((r_id, p_id, alt_id), None)
-            check_parameter_value(
-                new_value,
-                relationship_parameter_values,
-                parameter_dict,
-                relationship_dict,
-                parameter_value_list_dict,
-                alternatives,
-            )
-            new_value["entity_class_id"] = rc_id
-=======
     parameter_value_lists = {x.id: x.value_list for x in db_map.query(db_map.wide_parameter_value_list_sq)}
     parameter_ids = {(p["entity_class_id"], p["name"]): p_id for p_id, p in parameters.items()}
     relationship_ids = {(r["class_id"], tuple(r["object_id_list"])): r_id for r_id, r in relationships.items()}
     object_ids = {(o.name, o.class_id): o.id for o in db_map.query(db_map.object_sq)}
     relationship_class_ids = {oc.name: oc.id for oc in db_map.query(db_map.wide_relationship_class_sq)}
+    alternatives = set(a.id for a in db_map.query(db_map.alternative_sq))
     error_log = []
     to_add = []
     to_update = []
@@ -882,16 +784,19 @@
             o_ids = tuple(None for _ in object_names)
         r_id = relationship_ids.get((rc_id, o_ids), None)
         p_id = parameter_ids.get((rc_id, parameter_name), None)
+        alt_id = 1
         item = {
             "parameter_definition_id": p_id,
             "entity_class_id": rc_id,
             "entity_id": r_id,
             "value": to_database(value),
+            "alternative_id": alt_id,
         }
-        pv_id = parameter_value_ids.pop((r_id, p_id), None)
+        pv_id = parameter_value_ids.pop((r_id, p_id, alt_id), None)
         try:
-            check_parameter_value(item, parameter_value_ids, parameters, relationships, parameter_value_lists)
->>>>>>> cc31d0a7
+            check_parameter_value(
+                item, parameter_value_ids, parameters, relationships, parameter_value_lists, alternatives
+            )
         except SpineIntegrityError as e:
             error_log.append(
                 ImportErrorLogItem(
@@ -904,7 +809,7 @@
             continue
         finally:
             if pv_id is not None:
-                parameter_value_ids[r_id, p_id] = pv_id
+                parameter_value_ids[r_id, p_id, alt_id] = pv_id
         checked_key = (r_id, p_id)
         if checked_key in checked:
             error_log.append(
