#############################################################################
# Copyright (C) 2017 - 2018 VTT Technical Research Centre of Finland
#
# This file is part of Spine Database API.
#
# Spine Spine Database API is free software: you can redistribute it and/or modify
# it under the terms of the GNU Lesser General Public License as published by
# the Free Software Foundation, either version 3 of the License, or
# (at your option) any later version.
#
# This program is distributed in the hope that it will be useful,
# but WITHOUT ANY WARRANTY; without even the implied warranty of
# MERCHANTABILITY or FITNESS FOR A PARTICULAR PURPOSE. See the
# GNU Lesser General Public License for more details.
#
# You should have received a copy of the GNU Lesser General Public License
# along with this program.  If not, see <http://www.gnu.org/licenses/>.
#############################################################################

"""
Classes to handle the Spine database object relational mapping.

:author: Manuel Marin (KTH)
:date:   11.8.2018
"""

import time
import logging
from .database_mapping import DatabaseMapping
from sqlalchemy import MetaData, Table, func, or_, and_, event
from sqlalchemy.ext.automap import automap_base
from sqlalchemy.exc import NoSuchTableError, DBAPIError
from sqlalchemy.sql.schema import UniqueConstraint, PrimaryKeyConstraint, ForeignKeyConstraint, CheckConstraint
from .exception import SpineDBAPIError, TableNotFoundError
from .helpers import custom_generate_relationship, attr_dict
from datetime import datetime, timezone

# TODO: Consider using methods from the super class `DatabaseMapping` whenever possible
# For example, while querying tables we can get the super query, filter out touched items
# and then union with the diff query.
# But this needs polishing `DatabaseMapping`
# TODO: Check unique name constraints across orig and diff tables:

class TempDatabaseMapping(DatabaseMapping):
    """A class to handle changes made to a db in a graceful way.
    Broadly, it works by creating a new bunch of tables to hold differences
    with respect to original tables.
    """
    def __init__(self, db_url, username=None):
        """Initialize class."""
        tic = time.clock()
        super().__init__(db_url, username)
        # Diff Base and tables
        self.DiffBase = None
        self.DiffObjectClass = None
        self.DiffObject = None
        self.DiffRelationshipClass = None
        self.DiffRelationship = None
        self.DiffParameter = None
        self.DiffParameterValue = None
        # Diff dictionaries
        self.new_item_id = {}
        self.dirty_item_id = {}
        self.removed_item_id = {}
        self.touched_item_id = {}
        # Next ids
        self.next_object_class_id = None
        self.next_object_id = None
        self.next_relationship_class_id = None
        self.next_relationship_id = None
        self.next_parameter_id = None
        self.next_parameter_value_id = None
        # Initialize stuff
        self.init_next_ids()
        self.init_diff_dicts()
        self.create_diff_tables_and_mapping()
        self.create_diff_triggers()
        toc = time.clock()
        logging.debug("Temp mapping created in {} seconds".format(toc - tic))

    def init_next_ids(self):
        """Compute ids to be first used to create new items.
        NOTE: Since new items are inserted into diff tables, we can't use id-autoincrement."""
        id = self.session.query(func.max(self.ObjectClass.id)).scalar()
        self.next_object_class_id = id + 1 if id else 1
        id = self.session.query(func.max(self.Object.id)).scalar()
        self.next_object_id = id + 1 if id else 1
        id = self.session.query(func.max(self.RelationshipClass.id)).scalar()
        self.next_relationship_class_id = id + 1 if id else 1
        id = self.session.query(func.max(self.Relationship.id)).scalar()
        self.next_relationship_id = id + 1 if id else 1
        id = self.session.query(func.max(self.Parameter.id)).scalar()
        self.next_parameter_id = id + 1 if id else 1
        id = self.session.query(func.max(self.ParameterValue.id)).scalar()
        self.next_parameter_value_id = id + 1 if id else 1

    def init_diff_dicts(self):
        """Initialize dictionaries holding the differences."""
        self.new_item_id = {
            "object_class": set(),
            "object": set(),
            "relationship_class": set(),
            "relationship": set(),
            "parameter": set(),
            "parameter_value": set(),
        }
        self.dirty_item_id = {
            "object_class": set(),
            "object": set(),
            "relationship_class": set(),
            "relationship": set(),
            "parameter": set(),
            "parameter_value": set(),
        }
        self.removed_item_id = {
            "object_class": set(),
            "object": set(),
            "relationship_class": set(),
            "relationship": set(),
            "parameter": set(),
            "parameter_value": set(),
        }
        # Touched items are those either dirty, or removed
        self.touched_item_id = {
            "object_class": set(),
            "object": set(),
            "relationship_class": set(),
            "relationship": set(),
            "parameter": set(),
            "parameter_value": set(),
        }

    def create_diff_tables_and_mapping(self):
        """Create tables to hold differences and the corresponding mapping using an automap_base."""
        # Tables...
        metadata = MetaData()
        diff_tables = list()
        for t in self.Base.metadata.sorted_tables:
            if t.name.startswith('diff_'):
                continue
<<<<<<< HEAD
            diff_columns = list()
            for column in t.columns:
                diff_columns.append(column.copy())
=======
            # Copy columns
            diff_columns = [c.copy() for c in t.columns]
            # Copy constraints.
            # TODO: check if there's a better, less hacky way.
            # TODO: Also beware of duplicating constraint names, might not work well
            diff_constraints = list()
            for constraint in t.constraints:
                if type(constraint) in (UniqueConstraint, CheckConstraint):
                    diff_constraints.append(constraint)
                elif type(constraint) == ForeignKeyConstraint:
                    foreign_key_constraint = ForeignKeyConstraint(
                        constraint.column_keys,
                        ["diff_" + c.target_fullname for c in constraint.elements],
                        ondelete=constraint.ondelete,
                        onupdate=constraint.onupdate
                    )
                    diff_constraints.append(foreign_key_constraint)
            # Create table
>>>>>>> 597724f3
            diff_table = Table(
                "diff_" + t.name, metadata,
                *diff_columns)
            diff_tables.append(diff_table)
        metadata.drop_all(self.engine)
        metadata.create_all(self.engine)
        # Mapping...
        self.DiffBase = automap_base(metadata=metadata)
        self.DiffBase.prepare(generate_relationship=custom_generate_relationship)
        try:
            self.DiffObjectClass = self.DiffBase.classes.diff_object_class
            self.DiffObject = self.DiffBase.classes.diff_object
            self.DiffRelationshipClass = self.DiffBase.classes.diff_relationship_class
            self.DiffRelationship = self.DiffBase.classes.diff_relationship
            self.DiffParameter = self.DiffBase.classes.diff_parameter
            self.DiffParameterValue = self.DiffBase.classes.diff_parameter_value
        except NoSuchTableError as table:
            raise TableNotFoundError(table)
        except AttributeError as table:
            raise TableNotFoundError(table)

    def create_diff_triggers(self):
        """Create ad-hoc triggers. TODO: is there a way to synch this with
        our CREATE TRIGGER statements from `helpers.create_new_spine_database`?
        """
        @event.listens_for(self.DiffObjectClass, 'after_delete')
        def receive_after_object_class_delete(mapper, connection, object_class):
            @event.listens_for(self.session, "after_flush", once=True)
            def receive_after_flush(session, context):
                id_list = session.query(self.DiffRelationshipClass.id).\
                    filter_by(object_class_id=object_class.id).distinct()
                item_list = session.query(self.DiffRelationshipClass).\
                    filter(self.DiffRelationshipClass.id.in_(id_list))
                for item in item_list:
                    session.delete(item)
        @event.listens_for(self.DiffObject, 'after_delete')
        def receive_after_object_delete(mapper, connection, object_):
            @event.listens_for(self.session, "after_flush", once=True)
            def receive_after_flush(session, context):
                id_list = session.query(self.DiffRelationship.id).filter_by(object_id=object_.id).distinct()
                item_list = session.query(self.DiffRelationship).filter(self.DiffRelationship.id.in_(id_list))
                for item in item_list:
                    session.delete(item)

    def single_object_class(self, id=None, name=None):
        """Return a single object class given the id or name."""
        qry = self.object_class_list()
        if id:
            return qry.filter(or_(self.ObjectClass.id == id, self.DiffObjectClass.id == id))
        if name:
            return qry.filter(or_(self.ObjectClass.name == name, self.DiffObjectClass.name == name))
        return self.empty_list()

    def single_object(self, id=None, name=None):
        """Return a single object given the id or name."""
        qry = self.object_list()
        if id:
            return qry.filter(or_(self.Object.id == id, self.DiffObject.id == id))
        if name:
            return qry.filter(or_(self.Object.name == name, self.DiffObject.name == name))
        return self.empty_list()

    def single_wide_relationship_class(self, id=None, name=None):
        """Return a single relationship class in wide format given the id or name."""
        subqry = self.wide_relationship_class_list().subquery()
        qry = self.session.query(
            subqry.c.id,
            subqry.c.object_class_id_list,
            subqry.c.object_class_name_list,
            subqry.c.name
        )
        if id:
            return qry.filter(subqry.c.id == id)
        if name:
            return qry.filter(subqry.c.name == name)
        return self.empty_list()

    def single_wide_relationship(self, id=None, name=None, class_id=None, object_id_list=None, object_name_list=None):
        """Return a single relationship in wide format given the id or name."""
        subqry = self.wide_relationship_list().subquery()
        qry = self.session.query(
            subqry.c.id,
            subqry.c.class_id,
            subqry.c.object_id_list,
            subqry.c.object_name_list,
            subqry.c.name
        )
        if id:
            return qry.filter(subqry.c.id == id)
        if name:
            return qry.filter(subqry.c.name == name)
        if class_id:
            qry = qry.filter(subqry.c.class_id == class_id)
            if object_id_list:
                return qry.filter(subqry.c.object_id_list == object_id_list)
            if object_name_list:
                return qry.filter(subqry.c.object_name_list == object_name_list)
        return self.empty_list()

    def single_parameter(self, id=None, name=None):
        """Return parameter corresponding to id."""
        qry = self.parameter_list()
        if id:
            return qry.filter(or_(self.Parameter.id == id, self.DiffParameter.id == id))
        if name:
            return qry.filter(or_(self.Parameter.name == name, self.DiffParameter.name == name))
        return self.empty_list()

    def single_object_parameter(self, id):
        """Return object class and the parameter corresponding to id."""
        return self.object_parameter_list().filter(or_(self.Parameter.id == id, self.DiffParameter.id == id))

    def single_relationship_parameter(self, id):
        """Return relationship class and the parameter corresponding to id."""
        return self.relationship_parameter_list().filter(or_(self.Parameter.id == id, self.DiffParameter.id == id))

    def single_parameter_value(self, id=None):
        """Return parameter value corresponding to id."""
        if id:
            return self.parameter_value_list().\
                filter(or_(self.ParameterValue.id == id, self.DiffParameterValue.id == id))
        return self.empty_list()

    def single_object_parameter_value(self, id=None, parameter_id=None, object_id=None):
        """Return object and the parameter value, either corresponding to id,
        or to parameter_id and object_id.
        """
        qry = self.object_parameter_value_list()
        if id:
            return qry.filter(or_(self.ParameterValue.id == id, self.DiffParameterValue.id == id))
        if parameter_id and object_id:
            return qry.filter(or_(
                and_(
                    self.ParameterValue.parameter_id == parameter_id,
                    self.ParameterValue.object_id == object_id),
                and_(
                    self.DiffParameterValue.parameter_id == parameter_id,
                    self.DiffParameterValue.object_id == object_id)))
        return self.empty_list()

    def single_relationship_parameter_value(self, id):
        """Return relationship and the parameter value corresponding to id."""
        return self.relationship_parameter_value_list().\
            filter(or_(self.ParameterValue.id == id, self.DiffParameterValue.id == id))

    def object_class_list(self):
        """Return object classes ordered by display order."""
        qry = self.session.query(
            self.ObjectClass.id.label("id"),
            self.ObjectClass.name.label("name"),
            self.ObjectClass.display_order.label("display_order"),
        ).filter(~self.ObjectClass.id.in_(self.touched_item_id["object_class"]))
        diff_qry = self.session.query(
            self.DiffObjectClass.id.label("id"),
            self.DiffObjectClass.name.label("name"),
            self.DiffObjectClass.display_order.label("display_order"),
        )
        return qry.union_all(diff_qry).order_by(self.ObjectClass.display_order)

    def object_list(self, class_id=None):
        """Return objects, optionally filtered by class id."""
        qry = self.session.query(
            self.Object.id.label('id'),
            self.Object.class_id.label('class_id'),
            self.Object.name.label('name'),
        ).filter(~self.Object.id.in_(self.touched_item_id["object"]))
        diff_qry = self.session.query(
            self.DiffObject.id.label('id'),
            self.DiffObject.class_id.label('class_id'),
            self.DiffObject.name.label('name'),
        )
        if class_id:
            qry = qry.filter_by(class_id=class_id)
            diff_qry = diff_qry.filter_by(class_id=class_id)
        return qry.union_all(diff_qry)

    def wide_relationship_class_list(self, id_list=set(), object_class_id=None):
        """Return list of relationship classes in wide format involving a given object class."""
        object_class_list = self.object_class_list().subquery()
        qry = self.session.query(
            self.RelationshipClass.id.label('id'),
            self.RelationshipClass.object_class_id.label('object_class_id'),
            object_class_list.c.name.label('object_class_name'),
            self.RelationshipClass.name.label('name')
        ).filter(self.RelationshipClass.object_class_id == object_class_list.c.id).\
        filter(~self.RelationshipClass.id.in_(self.touched_item_id["relationship_class"]))
        diff_qry = self.session.query(
            self.DiffRelationshipClass.id.label('id'),
            self.DiffRelationshipClass.object_class_id.label('object_class_id'),
            object_class_list.c.name.label('object_class_name'),
            self.DiffRelationshipClass.name.label('name')
        ).filter(self.DiffRelationshipClass.object_class_id == object_class_list.c.id)
        if id_list:
            qry = qry.filter(self.RelationshipClass.id.in_(id_list))
            diff_qry = diff_qry.filter(self.DiffRelationshipClass.id.in_(id_list))
        if object_class_id:
            qry = qry.filter(self.RelationshipClass.id.in_(
                self.session.query(self.RelationshipClass.id).\
                    filter_by(object_class_id=object_class_id).distinct()))
            diff_qry = diff_qry.filter(self.DiffRelationshipClass.id.in_(
                self.session.query(self.DiffRelationshipClass.id).\
                    filter_by(object_class_id=object_class_id).distinct()))
        subqry = qry.union_all(diff_qry).subquery()
        return self.session.query(
            subqry.c.id,
            func.group_concat(subqry.c.object_class_id).label('object_class_id_list'),
            func.group_concat(subqry.c.object_class_name).label('object_class_name_list'),
            subqry.c.name
        ).group_by(subqry.c.id)

    def wide_relationship_list(self, id_list=set(), class_id=None, object_id=None):
        """Return list of relationships in wide format involving a given relationship class and object."""
        object_list = self.object_list().subquery()
        qry = self.session.query(
            self.Relationship.id.label('id'),
            self.Relationship.class_id.label('class_id'),
            self.Relationship.object_id.label('object_id'),
            object_list.c.name.label('object_name'),
            self.Relationship.name.label('name')
        ).filter(self.Relationship.object_id == object_list.c.id).\
        filter(~self.Relationship.id.in_(self.touched_item_id["relationship"]))
        diff_qry = self.session.query(
            self.DiffRelationship.id.label('id'),
            self.DiffRelationship.class_id.label('class_id'),
            self.DiffRelationship.object_id.label('object_id'),
            object_list.c.name.label('object_name'),
            self.DiffRelationship.name.label('name')
        ).filter(self.DiffRelationship.object_id == object_list.c.id)
        if id_list:
            qry = qry.filter(self.Relationship.id.in_(id_list))
            diff_qry = diff_qry.filter(self.DiffRelationship.id.in_(id_list))
        if class_id:
            qry = qry.filter(self.Relationship.id.in_(
                self.session.query(self.Relationship.id).filter_by(class_id=class_id).distinct()))
            diff_qry = diff_qry.filter(self.DiffRelationship.id.in_(
                self.session.query(self.DiffRelationship.id).filter_by(class_id=class_id).distinct()))
        if object_id:
            qry = qry.filter(self.Relationship.id.in_(
                self.session.query(self.Relationship.id).filter_by(object_id=object_id).distinct()))
            diff_qry = diff_qry.filter(self.DiffRelationship.id.in_(
                self.session.query(self.DiffRelationship.id).filter_by(object_id=object_id).distinct()))
        subqry = qry.union_all(diff_qry).subquery()
        return self.session.query(
            subqry.c.id,
            subqry.c.class_id,
            func.group_concat(subqry.c.object_id).label('object_id_list'),
            func.group_concat(subqry.c.object_name).label('object_name_list'),
            subqry.c.name
        ).group_by(subqry.c.id)

    def parameter_list(self, object_class_id=None, relationship_class_id=None):
        """Return parameters."""
        qry = self.session.query(
            self.Parameter.id.label('id'),
            self.Parameter.name.label('name'),
            self.Parameter.relationship_class_id.label('relationship_class_id'),
            self.Parameter.object_class_id.label('object_class_id'),
            self.Parameter.can_have_time_series.label('can_have_time_series'),
            self.Parameter.can_have_time_pattern.label('can_have_time_pattern'),
            self.Parameter.can_be_stochastic.label('can_be_stochastic'),
            self.Parameter.default_value.label('default_value'),
            self.Parameter.is_mandatory.label('is_mandatory'),
            self.Parameter.precision.label('precision'),
            self.Parameter.minimum_value.label('minimum_value'),
            self.Parameter.maximum_value.label('maximum_value')
        ).filter(~self.Parameter.id.in_(self.touched_item_id["parameter"]))
        diff_qry = self.session.query(
            self.DiffParameter.id.label('id'),
            self.DiffParameter.name.label('name'),
            self.DiffParameter.relationship_class_id.label('relationship_class_id'),
            self.DiffParameter.object_class_id.label('object_class_id'),
            self.DiffParameter.can_have_time_series.label('can_have_time_series'),
            self.DiffParameter.can_have_time_pattern.label('can_have_time_pattern'),
            self.DiffParameter.can_be_stochastic.label('can_be_stochastic'),
            self.DiffParameter.default_value.label('default_value'),
            self.DiffParameter.is_mandatory.label('is_mandatory'),
            self.DiffParameter.precision.label('precision'),
            self.DiffParameter.minimum_value.label('minimum_value'),
            self.DiffParameter.maximum_value.label('maximum_value'))
        if object_class_id:
            qry = qry.filter_by(object_class_id=object_class_id)
            diff_qry = diff_qry.filter_by(object_class_id=object_class_id)
        if relationship_class_id:
            qry = qry.filter_by(object_class_id=object_class_id)
            diff_qry = diff_qry.filter_by(object_class_id=object_class_id)
        return qry.union_all(diff_qry)

    def object_parameter_list(self, object_class_id=None, parameter_id=None):
        """Return object classes and their parameters."""
        object_class_list = self.object_class_list().subquery()
        qry = self.session.query(
            self.Parameter.id.label('parameter_id'),
            object_class_list.c.name.label('object_class_name'),
            self.Parameter.name.label('parameter_name'),
            self.Parameter.can_have_time_series,
            self.Parameter.can_have_time_pattern,
            self.Parameter.can_be_stochastic,
            self.Parameter.default_value,
            self.Parameter.is_mandatory,
            self.Parameter.precision,
            self.Parameter.minimum_value,
            self.Parameter.maximum_value
        ).filter(object_class_list.c.id == self.Parameter.object_class_id).\
        filter(~self.Parameter.id.in_(self.touched_item_id["parameter"]))
        diff_qry = self.session.query(
            self.DiffParameter.id.label('parameter_id'),
            object_class_list.c.name.label('object_class_name'),
            self.DiffParameter.name.label('parameter_name'),
            self.DiffParameter.can_have_time_series,
            self.DiffParameter.can_have_time_pattern,
            self.DiffParameter.can_be_stochastic,
            self.DiffParameter.default_value,
            self.DiffParameter.is_mandatory,
            self.DiffParameter.precision,
            self.DiffParameter.minimum_value,
            self.DiffParameter.maximum_value
        ).filter(object_class_list.c.id == self.DiffParameter.object_class_id)
        if object_class_id:
            qry = qry.filter(self.Parameter.object_class_id == object_class_id)
            diff_qry = diff_qry.filter(self.DiffParameter.object_class_id == object_class_id)
        if parameter_id:
            qry = qry.filter(self.Parameter.id == parameter_id)
            diff_qry = diff_qry.filter(self.DiffParameter.id == parameter_id)
        return qry.union_all(diff_qry).order_by(self.Parameter.id, self.DiffParameter.id)

    def relationship_parameter_list(self, relationship_class_id=None, parameter_id=None):
        """Return relationship classes and their parameters."""
        wide_relationship_class_list = self.wide_relationship_class_list().subquery()
        qry = self.session.query(
            self.Parameter.id.label('parameter_id'),
            wide_relationship_class_list.c.name.label('relationship_class_name'),
            wide_relationship_class_list.c.object_class_name_list,
            self.Parameter.name.label('parameter_name'),
            self.Parameter.can_have_time_series,
            self.Parameter.can_have_time_pattern,
            self.Parameter.can_be_stochastic,
            self.Parameter.default_value,
            self.Parameter.is_mandatory,
            self.Parameter.precision,
            self.Parameter.minimum_value,
            self.Parameter.maximum_value
        ).filter(self.Parameter.relationship_class_id == wide_relationship_class_list.c.id).\
        filter(~self.Parameter.id.in_(self.touched_item_id["parameter"]))
        diff_qry = self.session.query(
            self.DiffParameter.id.label('parameter_id'),
            wide_relationship_class_list.c.name.label('relationship_class_name'),
            wide_relationship_class_list.c.object_class_name_list,
            self.DiffParameter.name.label('parameter_name'),
            self.DiffParameter.can_have_time_series,
            self.DiffParameter.can_have_time_pattern,
            self.DiffParameter.can_be_stochastic,
            self.DiffParameter.default_value,
            self.DiffParameter.is_mandatory,
            self.DiffParameter.precision,
            self.DiffParameter.minimum_value,
            self.DiffParameter.maximum_value
        ).filter(self.DiffParameter.relationship_class_id == wide_relationship_class_list.c.id)
        if relationship_class_id:
            qry = qry.filter(self.Parameter.relationship_class_id == relationship_class_id)
            diff_qry = diff_qry.filter(self.DiffParameter.relationship_class_id == relationship_class_id)
        if parameter_id:
            qry = qry.filter(self.Parameter.id == parameter_id)
            diff_qry = diff_qry.filter(self.DiffParameter.id == parameter_id)
        return qry.union_all(diff_qry).order_by(self.Parameter.id, self.DiffParameter.id)

    def parameter_value_list(self, object_id=None, relationship_id=None):
        """Return parameter values."""
        qry = self.session.query(
            self.ParameterValue.id,
            self.ParameterValue.parameter_id,
            self.ParameterValue.object_id,
            self.ParameterValue.relationship_id,
            self.ParameterValue.index,
            self.ParameterValue.value,
            self.ParameterValue.json,
            self.ParameterValue.expression,
            self.ParameterValue.time_pattern,
            self.ParameterValue.time_series_id,
            self.ParameterValue.stochastic_model_id
        ).filter(~self.ParameterValue.id.in_(self.touched_item_id["parameter_value"]))
        diff_qry = self.session.query(
            self.DiffParameterValue.id,
            self.DiffParameterValue.parameter_id,
            self.DiffParameterValue.object_id,
            self.DiffParameterValue.relationship_id,
            self.DiffParameterValue.index,
            self.DiffParameterValue.value,
            self.DiffParameterValue.json,
            self.DiffParameterValue.expression,
            self.DiffParameterValue.time_pattern,
            self.DiffParameterValue.time_series_id,
            self.DiffParameterValue.stochastic_model_id)
        if object_id:
            qry = qry.filter_by(object_id=object_id)
            diff_qry = diff_qry.filter_by(object_id=object_id)
        if relationship_id:
            qry = qry.filter_by(relationship_id=relationship_id)
            diff_qry = diff_qry.filter_by(relationship_id=relationship_id)
        return qry.union_all(diff_qry)

    def object_parameter_value_list(self, parameter_name=None):
        """Return objects and their parameter values."""
        parameter_list = self.parameter_list().subquery()
        object_class_list = self.object_class_list().subquery()
        object_list = self.object_list().subquery()
        qry = self.session.query(
            self.ParameterValue.id.label('parameter_value_id'),
            object_class_list.c.name.label('object_class_name'),
            object_list.c.name.label('object_name'),
            parameter_list.c.name.label('parameter_name'),
            self.ParameterValue.index,
            self.ParameterValue.value,
            self.ParameterValue.json,
            self.ParameterValue.expression,
            self.ParameterValue.time_pattern,
            self.ParameterValue.time_series_id,
            self.ParameterValue.stochastic_model_id
        ).filter(parameter_list.c.id == self.ParameterValue.parameter_id).\
        filter(self.ParameterValue.object_id == object_list.c.id).\
        filter(parameter_list.c.object_class_id == object_class_list.c.id).\
        filter(~self.ParameterValue.id.in_(self.touched_item_id["parameter_value"]))
        diff_qry = self.session.query(
            self.DiffParameterValue.id.label('parameter_value_id'),
            object_class_list.c.name.label('object_class_name'),
            object_list.c.name.label('object_name'),
            parameter_list.c.name.label('parameter_name'),
            self.DiffParameterValue.index,
            self.DiffParameterValue.value,
            self.DiffParameterValue.json,
            self.DiffParameterValue.expression,
            self.DiffParameterValue.time_pattern,
            self.DiffParameterValue.time_series_id,
            self.DiffParameterValue.stochastic_model_id
        ).filter(parameter_list.c.id == self.DiffParameterValue.parameter_id).\
        filter(self.DiffParameterValue.object_id == object_list.c.id).\
        filter(self.DiffParameter.object_class_id == object_class_list.c.id)
        if parameter_name:
            qry = qry.filter(parameter_list.c.name == parameter_name)
            diff_qry = diff_qry.filter(parameter_list.c.name == parameter_name)
        return qry.union_all(diff_qry)

    def relationship_parameter_value_list(self, parameter_name=None):
        """Return relationships and their parameter values."""
        parameter_list = self.parameter_list().subquery()
        wide_relationship_class_list = self.wide_relationship_class_list().subquery()
        wide_relationship_list = self.wide_relationship_list().subquery()
        qry = self.session.query(
            self.ParameterValue.id.label('parameter_value_id'),
            wide_relationship_class_list.c.name.label('relationship_class_name'),
            wide_relationship_list.c.object_name_list,
            parameter_list.c.name.label('parameter_name'),
            self.ParameterValue.index,
            self.ParameterValue.value,
            self.ParameterValue.json,
            self.ParameterValue.expression,
            self.ParameterValue.time_pattern,
            self.ParameterValue.time_series_id,
            self.ParameterValue.stochastic_model_id
        ).filter(parameter_list.c.id == self.ParameterValue.parameter_id).\
        filter(self.ParameterValue.relationship_id == wide_relationship_list.c.id).\
        filter(parameter_list.c.relationship_class_id == wide_relationship_class_list.c.id).\
        filter(~self.ParameterValue.id.in_(self.touched_item_id["parameter_value"]))
        diff_qry = self.session.query(
            self.DiffParameterValue.id.label('parameter_value_id'),
            wide_relationship_class_list.c.name.label('relationship_class_name'),
            wide_relationship_list.c.object_name_list,
            parameter_list.c.name.label('parameter_name'),
            self.DiffParameterValue.index,
            self.DiffParameterValue.value,
            self.DiffParameterValue.json,
            self.DiffParameterValue.expression,
            self.DiffParameterValue.time_pattern,
            self.DiffParameterValue.time_series_id,
            self.DiffParameterValue.stochastic_model_id
        ).filter(parameter_list.c.id == self.DiffParameterValue.parameter_id).\
        filter(self.DiffParameterValue.relationship_id == wide_relationship_list.c.id).\
        filter(parameter_list.c.relationship_class_id == wide_relationship_class_list.c.id)
        if parameter_name:
            qry = qry.filter(parameter_list.c.name == parameter_name)
            diff_qry = diff_qry.filter(parameter_list.c.name == parameter_name)
        return qry.union_all(diff_qry)

    def add_object_classes(self, kwargs_list):
        """Add object classes to database.

        Returns:
            object_classes (lists)
        """
        try:
            item_list = list()
            id = self.next_object_class_id
            for kwargs in kwargs_list:
                item = self.DiffObjectClass(id=id, **kwargs)
                item_list.append(item)
                id += 1
            self.session.add_all(item_list)
            self.session.commit()
            self.new_item_id["object_class"].update({item.id for item in item_list})
            self.next_object_class_id = id
            return [attr_dict(item) for item in item_list]
        except DBAPIError as e:
            self.session.rollback()
            msg = "DBAPIError while inserting object class: {}".format(e.orig.args)
            raise SpineDBAPIError(msg)

    def add_objects(self, kwargs_list):
        """Add objects to database.

        Returns:
            objects (list)
        """
        try:
            item_list = list()
            id = self.next_object_id
            for kwargs in kwargs_list:
                item = self.DiffObject(id=id, **kwargs)
                item_list.append(item)
                id += 1
            self.session.add_all(item_list)
            self.session.commit()
            self.new_item_id["object"].update({item.id for item in item_list})
            self.next_object_class_id = id
            return [attr_dict(item) for item in item_list]
        except DBAPIError as e:
            self.session.rollback()
            msg = "DBAPIError while inserting object: {}".format(e.orig.args)
            raise SpineDBAPIError(msg)

    def add_wide_relationship_classes(self, kwargs_list):
        """Add relationship classes to database.

        Returns:
            wide_relationship_classes (list)
        """
        try:
            item_list = list()
            id = self.next_relationship_class_id
            for kwargs in kwargs_list:
                for dimension, object_class_id in enumerate(kwargs['object_class_id_list']):
                    kwargs = {
                        'id': id,
                        'dimension': dimension,
                        'object_class_id': object_class_id,
                        'name': kwargs['name']
                    }
                    item = self.DiffRelationshipClass(**kwargs)
                    item_list.append(item)
                id += 1
            self.session.add_all(item_list)
            self.session.commit()
            id_list = {item.id for item in item_list}
            self.new_item_id["relationship_class"].update(id_list)
            self.next_relationship_class_id = id
            return [x._asdict() for x in self.wide_relationship_class_list(id_list=id_list)]
        except DBAPIError as e:
            self.session.rollback()
            msg = "DBAPIError while inserting relationship class: {}".format(e.orig.args)
            raise SpineDBAPIError(msg)

    def add_wide_relationships(self, kwargs_list):
        """Add relationships to database.

        Returns:
            wide_relationships (list)
        """
        try:
            item_list = list()
            id = self.next_relationship_id
            for kwargs in kwargs_list:
                for dimension, object_id in enumerate(kwargs['object_id_list']):
                    kwargs = {
                        'id': id,
                        'class_id': kwargs['class_id'],
                        'dimension': dimension,
                        'object_id': object_id,
                        'name': kwargs['name']
                    }
                    item = self.DiffRelationship(**kwargs)
                    item_list.append(item)
                id += 1
            self.session.add_all(item_list)
            self.session.commit()
            id_list = {item.id for item in item_list}
            self.new_item_id["relationship"].update(id_list)
            self.next_relationship_id = id
            return [x._asdict() for x in self.wide_relationship_list(id_list=id_list)]
        except DBAPIError as e:
            self.session.rollback()
            msg = "DBAPIError while inserting relationship: {}".format(e.orig.args)
            raise SpineDBAPIError(msg)

    def add_parameter(self, **kwargs):
        """Add parameter to database.

        Returns:
            An instance of self.Parameter if successful, None otherwise
        """
        try:
            id = self.next_parameter_id
            item = self.DiffParameter(id=id, **kwargs)
            self.session.add(item)
            self.session.commit()
            self.new_item_id["parameter"].add(id)
            self.next_parameter_id += 1
            return self.single_parameter(id=id).one_or_none()
        except DBAPIError as e:
            self.session.rollback()
            msg = "DBAPIError while inserting parameter '{}': {}".format(kwargs['name'], e.orig.args)
            raise SpineDBAPIError(msg)

    def add_parameter_value(self, **kwargs):
        """Add parameter value to database.

        Returns:
            An instance of self.ParameterValue if successful, None otherwise
        """
        try:
            id = self.next_parameter_value_id
            item = self.DiffParameterValue(id=id, **kwargs)
            self.session.add(item)
            self.session.commit()
            self.new_item_id["parameter_value"].add(id)
            self.next_parameter_value_id += 1
            return self.single_parameter_value(id=id).one_or_none()
        except DBAPIError as e:
            self.session.rollback()
            msg = "DBAPIError while inserting parameter value: {}".format(e.orig.args)
            raise SpineDBAPIError(msg)

    def rename_object_class(self, id, new_name):
        """Rename object class."""
        try:
            diff_item = self.session.query(self.DiffObjectClass).filter_by(id=id).one_or_none()
            if diff_item:
                diff_item.name = new_name
            else:
                item = self.session.query(self.ObjectClass).filter_by(id=id).one_or_none()
                if not item:
                    return None
                kwargs = attr_dict(item)
                kwargs['name'] = new_name
                diff_item = self.DiffObjectClass(**kwargs)
                self.session.add(diff_item)
            self.session.commit()
            self.touched_item_id["object_class"].add(id)
            self.dirty_item_id["object_class"].add(id)
            return self.single_object_class(id=id).one_or_none()
        except DBAPIError as e:
            self.session.rollback()
            msg = "DBAPIError while renaming object class '{}': {}".format(diff_item.name, e.orig.args)
            raise SpineDBAPIError(msg)

    def rename_object(self, id, new_name):
        """Rename object."""
        try:
            diff_item = self.session.query(self.DiffObject).filter_by(id=id).one_or_none()
            if diff_item:
                diff_item.name = new_name
            else:
                item = self.session.query(self.Object).filter_by(id=id).one_or_none()
                if not item:
                    return None
                kwargs = attr_dict(item)
                kwargs['name'] = new_name
                diff_item = self.DiffObject(**kwargs)
                self.session.add(diff_item)
            self.session.commit()
            self.touched_item_id["object"].add(id)
            self.dirty_item_id["object"].add(id)
            return self.single_object(id=id).one_or_none()
        except DBAPIError as e:
            self.session.rollback()
            msg = "DBAPIError while renaming object '{}': {}".format(diff_item.name, e.orig.args)
            raise SpineDBAPIError(msg)

    def rename_relationship_class(self, id, new_name):
        """Rename relationship class."""
        try:
            diff_item_list = self.session.query(self.DiffRelationshipClass).filter_by(id=id)
            if diff_item_list.count():
                for diff_item in diff_item_list:
                    diff_item.name = new_name
            else:
                item_list = self.session.query(self.RelationshipClass).filter_by(id=id)
                diff_item_list = list()
                for item in item_list:
                    kwargs = attr_dict(item)
                    kwargs['name'] = new_name
                    diff_item = self.DiffRelationshipClass(**kwargs)
                    diff_item_list.append(diff_item)
                self.session.add_all(diff_item_list)
            self.session.commit()
            self.touched_item_id["relationship_class"].add(id)
            self.dirty_item_id["relationship_class"].add(id)
            return self.single_wide_relationship_class(id=id).one_or_none()
        except DBAPIError as e:
            self.session.rollback()
            msg = "DBAPIError while renaming relationship class: {}".format(e.orig.args)
            raise SpineDBAPIError(msg)

    def rename_relationship(self, id, new_name):
        """Rename relationship."""
        try:
            diff_item_list = self.session.query(self.DiffRelationship).filter_by(id=id)
            if diff_item_list.count():
                for diff_item in diff_item_list:
                    diff_item.name = new_name
            else:
                item_list = self.session.query(self.Relationship).filter_by(id=id)
                diff_item_list = list()
                for item in item_list:
                    kwargs = attr_dict(item)
                    kwargs['name'] = new_name
                    diff_item = self.DiffRelationship(**kwargs)
                    diff_item_list.append(diff_item)
                self.session.add_all(diff_item_list)
            self.session.commit()
            self.touched_item_id["relationship"].add(id)
            self.dirty_item_id["relationship"].add(id)
            return self.single_wide_relationship(id=id).one_or_none()
        except DBAPIError as e:
            self.session.rollback()
            msg = "DBAPIError while renaming relationship: {}".format(e.orig.args)
            raise SpineDBAPIError(msg)

    def update_parameter(self, id, field_name, new_value):
        """Update parameter."""
        try:
            diff_item = self.session.query(self.DiffParameter).filter_by(id=id).one_or_none()
            if diff_item:
                setattr(diff_item, field_name, new_value)
            else:
                item = self.session.query(self.Parameter).filter_by(id=id).one_or_none()
                if not item:
                    return None
                kwargs = attr_dict(item)
                kwargs[field_name] = new_value
                diff_item = self.DiffParameter(**kwargs)
                self.session.add(diff_item)
            self.session.commit()
            self.touched_item_id["parameter"].add(id)
            self.dirty_item_id["parameter"].add(id)
            return self.single_parameter(id=id).one_or_none()
        except DBAPIError as e:
            self.session.rollback()
            msg = "DBAPIError while updating parameter '{}': {}".format(diff_item.name, e.orig.args)
            raise SpineDBAPIError(msg)

    def update_parameter_value(self, id, field_name, new_value):
        """Update parameter value."""
        try:
            diff_item = self.session.query(self.DiffParameterValue).filter_by(id=id).one_or_none()
            if diff_item:
                setattr(diff_item, field_name, new_value)
            else:
                item = self.session.query(self.ParameterValue).filter_by(id=id).one_or_none()
                if not item:
                    return None
                kwargs = attr_dict(item)
                kwargs[field_name] = new_value
                diff_item = self.DiffParameterValue(**kwargs)
                self.session.add(diff_item)
            self.session.commit()
            self.touched_item_id["parameter_value"].add(id)
            self.dirty_item_id["parameter_value"].add(id)
            return self.single_parameter(id=id).one_or_none()
        except DBAPIError as e:
            self.session.rollback()
            msg = "DBAPIError while updating parameter value: {}".format(e.orig.args)
            raise SpineDBAPIError(msg)

    def remove_object_class(self, id):
        """Remove object class."""
        diff_item = self.session.query(self.DiffObjectClass).filter_by(id=id).one_or_none()
        if diff_item:
            try:
                self.session.delete(diff_item)
                self.session.commit()
                return True
            except DBAPIError as e:
                self.session.rollback()
                msg = "DBAPIError while removing object class '{}': {}".format(diff_item.name, e.orig.args)
                raise SpineDBAPIError(msg)
        self.removed_item_id["object_class"].add(id)
        self.touched_item_id["object_class"].add(id)
        # Touch items that reference this one in original tables
        for item in self.session.query(self.Object.id).filter_by(class_id=id):
            self.touched_item_id["object"].add(item.id)
        id_list = [x.id for x in self.session.query(self.RelationshipClass.id).filter_by(object_class_id=id)]
        for item in self.session.query(self.RelationshipClass.id).filter(self.RelationshipClass.id.in_(id_list)):
            self.touched_item_id["relationship_class"].add(item.id)
        for item in self.session.query(self.Parameter.id).filter_by(object_class_id=id):
            self.touched_item_id["parameter"].add(item.id)
        # TODO: Remove items that reference this one in diff tables
        return True

    def remove_object(self, id):
        """Remove object."""
        diff_item = self.session.query(self.DiffObject).filter_by(id=id).one_or_none()
        if diff_item:
            try:
                self.session.delete(diff_item)
                self.session.commit()
                return True
            except DBAPIError as e:
                self.session.rollback()
                msg = "DBAPIError while removing object '{}': {}".format(diff_item.name, e.orig.args)
                raise SpineDBAPIError(msg)
        self.removed_item_id["object"].add(id)
        self.touched_item_id["object"].add(id)
        id_list = [x.id for x in self.session.query(self.Relationship.id).filter_by(object_id=id)]
        for item in self.session.query(self.Relationship.id).filter(self.Relationship.id.in_(id_list)):
            self.touched_item_id["relationship"].add(item.id)
        for item in self.session.query(self.ParameterValue.id).filter_by(object_id=id):
            self.touched_item_id["parameter_value"].add(item.id)
        return True

    def remove_relationship_class(self, id):
        """Remove relationship class."""
        diff_item = self.session.query(self.DiffRelationshipClass).filter_by(id=id).one_or_none()
        if diff_item:
            try:
                self.session.delete(diff_item)
                self.session.commit()
                return True
            except DBAPIError as e:
                self.session.rollback()
                msg = "DBAPIError while removing relationship class '{}': {}".format(diff_item.name, e.orig.args)
                raise SpineDBAPIError(msg)
        self.removed_item_id["relationship_class"].add(id)
        self.touched_item_id["relationship_class"].add(id)
        id_list = [x.id for x in self.session.query(self.Relationship.id).filter_by(class_id=id)]
        for item in self.session.query(self.Relationship.id).filter(self.Relationship.id.in_(id_list)):
            self.touched_item_id["relationship"].add(item.id)
        for item in self.session.query(self.Parameter.id).filter_by(relationship_class_id=id):
            self.touched_item_id["parameter"].add(item.id)
        return True

    def remove_relationship(self, id):
        """Remove relationship."""
        diff_item = self.session.query(self.DiffRelationship).filter_by(id=id).one_or_none()
        if diff_item:
            try:
                self.session.delete(diff_item)
                self.session.commit()
                return True
            except DBAPIError as e:
                self.session.rollback()
                msg = "DBAPIError while removing relationship '{}': {}".format(diff_item.name, e.orig.args)
                raise SpineDBAPIError(msg)
        self.removed_item_id["relationship"].add(id)
        self.touched_item_id["relationship"].add(id)
        for item in self.session.query(self.ParameterValue.id).filter_by(relationship_id=id):
            self.touched_item_id["parameter_value"].add(item.id)
        return True

    def remove_parameter(self, id):
        """Remove parameter."""
        diff_item = self.session.query(self.DiffParameter).filter_by(id=id).one_or_none()
        if diff_item:
            try:
                self.session.delete(diff_item)
                self.session.commit()
                return True
            except DBAPIError as e:
                self.session.rollback()
                msg = "DBAPIError while removing parameter '{}': {}".format(diff_item.name, e.orig.args)
                raise SpineDBAPIError(msg)
        self.removed_item_id["parameter"].add(id)
        self.touched_item_id["parameter"].add(id)
        for item in self.session.query(self.ParameterValue.id).filter_by(parameter_id=id):
            self.touched_item_id["parameter_value"].add(item.id)
        return True

    def remove_parameter_value(self, id):
        """Remove parameter value."""
        diff_item = self.session.query(self.DiffParameterValue).filter_by(id=id).one_or_none()
        if diff_item:
            try:
                self.session.delete(diff_item)
                self.session.commit()
                return True
            except DBAPIError as e:
                self.session.rollback()
                msg = "DBAPIError while removing parameter value '{}': {}".format(diff_item.name, e.orig.args)
                raise SpineDBAPIError(msg)
        self.removed_item_id["parameter_value"].add(id)
        self.touched_item_id["parameter_value"].add(id)

    def reset_diff_mapping(self):
        """Delete all records from diff tables (but don't drop the tables)."""
        self.session.query(self.DiffObjectClass).delete()
        self.session.query(self.DiffObject).delete()
        self.session.query(self.DiffRelationshipClass).delete()
        self.session.query(self.DiffRelationship).delete()
        self.session.query(self.DiffParameter).delete()
        self.session.query(self.DiffParameterValue).delete()

    def commit_session(self, comment):
        """Make differences into original tables and commit."""
        try:
            user = self.username
            date = datetime.now(timezone.utc)
            commit = self.Commit(comment=comment, date=date, user=user)
            self.session.add(commit)
            self.session.flush()
            # Add new
            new_items = list()
            for id in self.new_item_id["object_class"]:
                item = self.session.query(self.DiffObjectClass).filter_by(id=id).one_or_none()
                if not item:
                    continue # TODO: ...or scream?
                kwargs = attr_dict(item)
                kwargs['commit_id'] = commit.id
                new_item = self.ObjectClass(**kwargs)
                new_items.append(new_item)
            for id in self.new_item_id["object"]:
                item = self.session.query(self.DiffObject).filter_by(id=id).one_or_none()
                if not item:
                    continue
                kwargs = attr_dict(item)
                kwargs['commit_id'] = commit.id
                new_item = self.Object(**kwargs)
                new_items.append(new_item)
            for id in self.new_item_id["relationship_class"]:
                for item in self.session.query(self.DiffRelationshipClass).filter_by(id=id):
                    kwargs = attr_dict(item)
                    kwargs['commit_id'] = commit.id
                    new_item = self.RelationshipClass(**kwargs)
                    new_items.append(new_item)
            for id in self.new_item_id["relationship"]:
                for item in self.session.query(self.DiffRelationship).filter_by(id=id):
                    kwargs = attr_dict(item)
                    kwargs['commit_id'] = commit.id
                    new_item = self.Relationship(**kwargs)
                    new_items.append(new_item)
            for id in self.new_item_id["parameter"]:
                item = self.session.query(self.DiffParameter).filter_by(id=id).one_or_none()
                kwargs = attr_dict(item)
                kwargs['commit_id'] = commit.id
                new_item = self.Parameter(**kwargs)
                new_items.append(new_item)
            for id in self.new_item_id["parameter_value"]:
                item = self.session.query(self.DiffParameterValue).filter_by(id=id).one_or_none()
                kwargs = attr_dict(item)
                kwargs['commit_id'] = commit.id
                new_item = self.ParameterValue(**kwargs)
                new_items.append(new_item)
            self.session.add_all(new_items)
            # Merge dirty
            dirty_items = list()
            for id in self.dirty_item_id["object_class"]:
                item = self.session.query(self.DiffObjectClass).filter_by(id=id).one_or_none()
                if not item:
                    continue
                kwargs = attr_dict(item)
                kwargs['commit_id'] = commit.id
                dirty_item = self.ObjectClass(**kwargs)
                dirty_items.append(dirty_item)
            for id in self.dirty_item_id["object"]:
                item = self.session.query(self.DiffObject).filter_by(id=id).one_or_none()
                if not item:
                    continue
                kwargs = attr_dict(item)
                kwargs['commit_id'] = commit.id
                dirty_item = self.Object(**kwargs)
                dirty_items.append(dirty_item)
            for id in self.dirty_item_id["relationship_class"]:
                for item in self.session.query(self.RelationshipClass).filter_by(id=id):
                    kwargs = attr_dict(item)
                    kwargs['commit_id'] = commit.id
                    dirty_item = self.RelationshipClass(**kwargs)
                    dirty_items.append(dirty_item)
            for id in self.dirty_item_id["relationship"]:
                for item in self.session.query(self.Relationship).filter_by(id=id):
                    kwargs = attr_dict(item)
                    kwargs['commit_id'] = commit.id
                    dirty_item = self.Relationship(**kwargs)
                    dirty_items.append(dirty_item)
            for id in self.dirty_item_id["parameter"]:
                item = self.session.query(self.DiffParameter).filter_by(id=id).one_or_none()
                kwargs = attr_dict(item)
                kwargs['commit_id'] = commit.id
                dirty_item = self.Parameter(**kwargs)
                dirty_items.append(dirty_item)
            for id in self.dirty_item_id["parameter_value"]:
                item = self.session.query(self.DiffParameterValue).filter_by(id=id).one_or_none()
                kwargs = attr_dict(item)
                kwargs['commit_id'] = commit.id
                dirty_item = self.ParameterValue(**kwargs)
                dirty_items.append(dirty_item)
            self.session.flush()
            for dirty_item in dirty_items:
                self.session.merge(dirty_item)
            # Remove removed
            removed_items = list()
            for id in self.removed_item_id["object_class"]:
                removed_item = self.session.query(self.ObjectClass).filter_by(id=id).one_or_none()
                removed_items.append(removed_item)
            for id in self.removed_item_id["object"]:
                removed_item = self.session.query(self.Object).filter_by(id=id).one_or_none()
                removed_items.append(removed_item)
            for id in self.removed_item_id["relationship_class"]:
                for removed_item in self.session.query(self.RelationshipClass).filter_by(id=id):
                    removed_items.append(removed_item)
            for id in self.removed_item_id["relationship"]:
                for removed_item in self.session.query(self.Relationship).filter_by(id=id):
                    removed_items.append(removed_item)
            for id in self.removed_item_id["parameter"]:
                removed_item = self.session.query(self.Parameter).filter_by(id=id).one_or_none()
                removed_items.append(removed_item)
            for id in self.removed_item_id["parameter_value"]:
                removed_item = self.session.query(self.ParameterValue).filter_by(id=id).one_or_none()
                removed_items.append(removed_item)
            for removed_item in removed_items:
                self.session.delete(removed_item)
            self.reset_diff_mapping()
            self.session.commit()
            self.init_diff_dicts()
        except DBAPIError as e:
            self.session.rollback()
            msg = "DBAPIError while commiting changes: {}".format(e.orig.args)
            raise SpineDBAPIError(msg)

    def rollback_session(self):
        """Clear all differences."""
        try:
            self.reset_diff_mapping()
            self.session.commit()
            self.init_diff_dicts()
        except DBAPIError as e:
            self.session.rollback()
            msg = "DBAPIError while rolling back changes: {}".format(e.orig.args)
            raise SpineDBAPIError(msg)<|MERGE_RESOLUTION|>--- conflicted
+++ resolved
@@ -138,11 +138,6 @@
         for t in self.Base.metadata.sorted_tables:
             if t.name.startswith('diff_'):
                 continue
-<<<<<<< HEAD
-            diff_columns = list()
-            for column in t.columns:
-                diff_columns.append(column.copy())
-=======
             # Copy columns
             diff_columns = [c.copy() for c in t.columns]
             # Copy constraints.
@@ -161,7 +156,6 @@
                     )
                     diff_constraints.append(foreign_key_constraint)
             # Create table
->>>>>>> 597724f3
             diff_table = Table(
                 "diff_" + t.name, metadata,
                 *diff_columns)
